--- conflicted
+++ resolved
@@ -20,17 +20,12 @@
 #    along with Pyrit.  If not, see <http://www.gnu.org/licenses/>.
 
 import sys
+import platform
 from distutils.core import setup, Extension
 from distutils.command.build_ext import build_ext
 from distutils.unixccompiler import UnixCCompiler
 from distutils.errors import CompileError
-<<<<<<< HEAD
-=======
-import platform
-import subprocess
-import sys
-import re
->>>>>>> c606316d
+
 
 VERSION = '0.5.0'
 
